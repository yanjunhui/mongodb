--- conflicted
+++ resolved
@@ -4,10 +4,6 @@
 
 require (
 	github.com/xdg/stringprep v1.0.0 // indirect
-<<<<<<< HEAD
-	go.mongodb.org/mongo-driver v1.4.4
-=======
 	go.mongodb.org/mongo-driver v1.4.5
->>>>>>> 1fedba53
 	golang.org/x/crypto v0.0.0-20191117063200-497ca9f6d64f // indirect
 )